--- conflicted
+++ resolved
@@ -5,15 +5,4 @@
 
 @subpage lusgs
 
-<<<<<<< HEAD
-@subpage coloring
-
-=======
-# LU-SGS
-TBU
-
-
-# Multi-coloring Algorithm
-TBU
-
->>>>>>> 931f3e89
+@subpage coloring